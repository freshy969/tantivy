--- conflicted
+++ resolved
@@ -61,7 +61,7 @@
 ///
 /// Returns (the heap size in bytes, the hash table size in number of bits)
 pub(crate) fn split_memory(per_thread_memory_budget: usize) -> (usize, usize) {
-    let table_size_limit: usize = per_thread_memory_budget / 6;
+    let table_size_limit: usize = per_thread_memory_budget / 3;
     let compute_table_size = |num_bits: usize| {
         let table_size: usize = (1 << num_bits) * mem::size_of::<KeyValue>();
         table_size * mem::size_of::<KeyValue>()
@@ -216,12 +216,8 @@
     use super::murmurhash2::murmurhash2;
     use test::Bencher;
     use std::collections::HashSet;
-<<<<<<< HEAD
-    use std::collections::hash_map::DefaultHasher;
-    use std::hash::Hasher;
     use super::split_memory;
-=======
->>>>>>> 6eea407f
+
 
     struct TestValue {
         val: u32,
@@ -239,8 +235,8 @@
 
     #[test]
     fn test_hashmap_size() {
-        assert_eq!(split_memory(100_000), (90_784, 6));
-        assert_eq!(split_memory(1_000_000), (852_544, 10));
+        assert_eq!(split_memory(100_000), (83_616, 8));
+        assert_eq!(split_memory(1_000_000), (868_928, 11));
         assert_eq!(split_memory(10_000_000), (8_820_352, 13));
     }
 
